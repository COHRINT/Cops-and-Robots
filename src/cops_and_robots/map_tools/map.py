--- conflicted
+++ resolved
@@ -354,12 +354,8 @@
             except KeyError:
                 logging.debug('Robber already removed.')
 
-<<<<<<< HEAD
-            if self.publish_to_ROS and ax_name == self.probability_target:
-=======
             if ax_name == self.probability_target and self.publish_to_ROS and \
                i % 1 == 0:
->>>>>>> d4fc8d9d
                 import cv2
                 from cv_bridge import CvBridgeError
 
