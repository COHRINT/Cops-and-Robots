#!/usr/bin/env python
"""Collects all the information a robot has of its environment.

A map has three different parts: its properties, its elements, and its
layers. Properties define key intrinsics of the map (such as its
boundaries). Elements define the collections of physical objects on
the map (robots, walls, etc.). Layers (meant to be toggled for
visibility) represent perspectives on the map: where the map's
elements are, what probability distributions are associated with a
given element, etc.

"""
from __future__ import division

__author__ = "Nick Sweet"
__copyright__ = "Copyright 2015, Cohrint"
__credits__ = ["Nick Sweet", "Nisar Ahmed"]
__license__ = "GPL"
__version__ = "1.0.0"
__maintainer__ = "Nick Sweet"
__email__ = "nick.sweet@colorado.edu"
__status__ = "Development"

from pylab import *
import logging
import math
import numpy as np

from matplotlib.colors import cnames
import matplotlib.pyplot as plt
from shapely.geometry import Point
from descartes.patch import PolygonPatch

from cops_and_robots.map_tools.map_elements import MapObject, MapArea
from cops_and_robots.map_tools.shape_layer import ShapeLayer
from cops_and_robots.map_tools.occupancy_layer import OccupancyLayer
from cops_and_robots.map_tools.feasible_layer import FeasibleLayer
from cops_and_robots.map_tools.probability_layer import ProbabilityLayer
from cops_and_robots.map_tools.particle_layer import ParticleLayer
from cops_and_robots.map_tools.human_interface import HumanInterface
from cops_and_robots.fusion.gaussian_mixture import GaussianMixture


class Map(object):
    """Environment map composed of multiple elements and layers.

    .. image:: img/classes_Map.png

    Parameters
    ----------
    mapname : str
        The name of the map.
    bounds : array_like, optional
        Map boundaries as [xmin,ymin,xmax,ymax] in [m].
    combined_only : bool, optional
        Whether to show only the combined plot (as opposed to individual plots
        for each robber, plus one combined plot). Defaults to `True`.

    """
    def __init__(self, mapname, bounds, display_type='particle',
                 combined_only=True):
        # Define map properties
        self.mapname = mapname
        self.bounds = bounds  # [x_min,y_min,x_max,y_max] in [m] useful area
        self.outer_bounds = [i * 1.1 for i in self.bounds]
        self.origin = [0, 0]  # in [m]
        self.fig = plt.figure(1, figsize=(12, 10))
        self.display_type = display_type
        self.combined_only = combined_only

        # Define map elements
        self.objects = {}  # For dynamic/static map objects (not robbers/cops)
        self.areas = {}
        self.cops = {}
        self.robbers = {}

        # Define layers
        self.shape_layer = ShapeLayer(bounds=bounds)
        self.occupancy_layer = OccupancyLayer(bounds=bounds)
        self.feasible_layer = FeasibleLayer(bounds=bounds)
        if self.display_type is 'particle':
            self.particle_layer = {}  # One per robber, plus one combined
        else:
            self.probability_layer = {}  # One per robber, plus one combined

    def add_human_sensor(self, human_sensor):
        # Add human sensor for the human interface
        self.human_sensor = human_sensor

    def add_obj(self, map_obj):
        """Append a static ``MapObj`` to the map.

        Parameters
        ----------
        map_obj_name : MapObj
            The object to be added.
        """
        self.objects[map_obj.name] = map_obj
        # self.occupancy_layer.add_obj(map_obj)
        self.shape_layer.add_obj(map_obj)
        self.feasible_layer.define_feasible_regions(self.shape_layer)

    def rem_obj(self, map_obj_name):
        """Remove a ``MapObj`` from the Map by its name.

        map_obj_name : str
            Name of the map object.
        """
        self.shape_layer.rem_obj(map_obj_name)
        self.feasible_layer.define_feasible_regions(self.shape_layer)
        # self.occupancy_layer.rem_obj(self.objects[map_obj_name])
        del self.objects[map_obj_name]

    def add_area(self, label, area):
        self.areas[label] = area

    def rem_area(self, label):
        del self.areas[label]

    def add_cop(self, cop_obj):
        """Add a dynamic ``Robot`` cop from the Map

        cop_obj : Cop
            The full cop object.
        """
        # self.shape_layer.add_obj(cop)
        self.cops[cop_obj.name] = cop_obj

    def rem_cop(self, cop_name):
        """Remove a dynamic ``Robot`` cop from the Map by its name.

        cop_name : str
            Name of the cop.
        """
        # self.shape_layer.rem_obj(cop_name)
        del self.cops[cop_name]

    def add_robber(self, robber):
        """Add a dynamic ``Robot`` robber from the Map.

        robber_obj : Robber
            The full robber object.
        """
        self.robbers[robber.name] = robber
        if self.display_type == 'particle':
            self.particle_layer[robber.name] = ParticleLayer(bounds=self.bounds)
        else:
            self.probability_layer[robber.name] = ProbabilityLayer(fig=self.fig, bounds=self.bounds)

    def rem_robber(self, robber_name):
        """Remove a dynamic ``Robot`` robber from the Map by its name.

        robber_name : str
            Name of the robber.
        """
        # self.shape_layer.rem_obj(robber_name)
        del self.robbers[robber_name]
<<<<<<< HEAD
        if self.display_type == 'particle':
            del self.particle_layer[robber_name]
        else:
            del self.probability_layer[robber_name]
=======
        # del self.probability_layer[robber_name]
        # <>TODO: Update probability layer
>>>>>>> 7dae300e

    def plot(self, show_areas=False):
        """Plot the static map.

        """
        fig = plt.figure(1, figsize=(12, 10))
        ax = fig.add_subplot(111)
        self.shape_layer.plot(plot_spaces=False, ax=ax)

        if show_areas:
            for _, area in self.areas.iteritems():
                area.plot()

        ax.set_xlim([self.bounds[0], self.bounds[2]])
        ax.set_ylim([self.bounds[1], self.bounds[3]])
        ax.set_title('Experimental environment with landmarks and areas')
        plt.show()

    def setup_plot(self):
        """Create the initial plot for the animation.
        """
        self.ax_list = {}
        if len(self.robbers) == 1:
            self.ax_list[self.robbers] = self.fig.add_subplot(111)
        elif self.combined_only:
            self.ax_list['combined'] = self.fig.add_subplot(111)
        else:
            num_axes = len(self.robbers) + 1
            num_rows = int(math.ceil(num_axes / 2))

            for i, robber in enumerate(self.robbers):
                ax = plt.subplot2grid((num_rows, 4),
                                      (int(math.floor(i / 2)), (i % 2) * 2),
                                      colspan=2
                                      )
                self.ax_list[robber] = ax

            # Add a plot for the combined estimate
            if (num_axes % 2) == 0:
                ax = plt.subplot2grid((num_rows, 4), (num_rows - 1, 2),
                                      colspan=2)
            else:
                ax = plt.subplot2grid((num_rows, 4), (num_rows - 1, 1),
                                      colspan=2)
            self.ax_list['combined'] = ax

        # Define generic plot elements
        movement_path = Line2D((0, 0), (0, 0), linewidth=2, alpha=0.4,
                               color=cnames['green'])
        simple_poly = Point((0, 0)).buffer(0.01)
        if self.display_type == 'particle':
            arbitrary_particle_layer = next(self.particle_layer.itervalues())
            init_particles = np.zeros((arbitrary_particle_layer.n_particles, 3))
            self.particle_scat = {}
        else:
            init_distribution = GaussianMixture(1,[0,0],[[1,0],[0,1]])
            self.prob_plot = {}

        self.cop_patch = {}
        self.movement_path = {}
        self.camera_patch = {}
        self.robber_patch = {}

        # Set up all robber plots
        if (not self.combined_only) or (len(self.robbers) == 1):
            for robber in self.robbers:
                ax = self.ax_list[robber]
                ax.set_xlim([self.bounds[0], self.bounds[2]])
                ax.set_ylim([self.bounds[1], self.bounds[3]])
                ax.set_title('Tracking {}.'.format(robber))

                # Plot static elements
                self.shape_layer.plot(plot_spaces=False, ax=ax)

                # Define cop path
                self.cop_patch[robber] = PolygonPatch(simple_poly)
                ax.add_patch(self.cop_patch[robber])

                # Define cop movement path
                self.movement_path[robber] = movement_path
                ax.add_line(self.movement_path[robber])

                # Define camera patch
                self.camera_patch[robber] = PolygonPatch(simple_poly)
                ax.add_patch(self.camera_patch[robber])

                # Define robber patch
                self.robber_patch[robber] = PolygonPatch(simple_poly)
                ax.add_patch(self.robber_patch[robber])

                if self.display_type == 'particle':
                    # Define particle scatter plot
                    self.particle_scat[robber] = \
                        ax.scatter(init_particles[:, 0],
                                   init_particles[:, 1],
                                   c=init_particles[:, 2],
                                   cmap=arbitrary_particle_layer.cmap,
                                   s=arbitrary_particle_layer.particle_size,
                                   lw=arbitrary_particle_layer.line_weight,
                                   alpha=arbitrary_particle_layer.alpha,
                                   marker='.',
                                   vmin=0,
                                   vmax=1
                                   )
                else:
                    # Define probability contour plot
                    self.probability_layer[robber].ax = ax
                    # self.probability_layer[robber].plot(init_distribution)

        # Set up combined plot
        if (len(self.ax_list) > 1) or self.combined_only:
            ax = self.ax_list['combined']
            # Plot setup
            ax.set_xlim([self.bounds[0], self.bounds[2]])
            ax.set_ylim([self.bounds[1], self.bounds[3]])
            ax.set_title('Combined tracking of all '
                                               'remaining targets.')

            # Static elements
            self.shape_layer.plot(plot_spaces=False,
                                  ax=ax)

            # Dynamic elements
            self.cop_patch['combined'] = PolygonPatch(simple_poly)
            self.movement_path['combined'] = movement_path
            self.camera_patch['combined'] = PolygonPatch(simple_poly)

            ax.add_patch(self.cop_patch['combined'])
            ax.add_line(self.movement_path['combined'])
            ax.add_patch(self.camera_patch['combined'])

            self.robber_patch['combined'] = {}
            for robber in self.robbers:
                self.robber_patch['combined'][robber] = \
                    PolygonPatch(simple_poly)
                ax\
                    .add_patch(self.robber_patch['combined'][robber])

            if self.display_type == 'particle':
                init_combined_particles = init_particles.repeat(3, axis=0)
                self.particle_scat['combined'] = ax\
                    .scatter(init_combined_particles[:, 0],
                             init_combined_particles[:, 1],
                             c=init_combined_particles[:, 2],
                             cmap=arbitrary_particle_layer.cmap,
                             s=arbitrary_particle_layer.particle_size,
                             lw=arbitrary_particle_layer.line_weight,
                             alpha=arbitrary_particle_layer.alpha,
                             marker='.',
                             vmin=0,
                             vmax=1
                             )
            else:
                self.probability_layer['combined'] \
                    = ProbabilityLayer(fig=self.fig, ax=ax, bounds=self.bounds)


        # Set up the human interface
        if self.human_sensor:
            HumanInterface(self.fig, self.human_sensor)

    def animation_stream(self):
        """Update the animated plot.

        This is a generator function that takes in packets of animation
        data and yields nothing.

        """
        while True:
            packet = yield
            for robber_name, pkt in packet.iteritems():
                logging.debug("Updating {}'s animation frame."
                              .format(robber_name))

                (cop_shape, cop_path, camera_shape, robber_shape, particles, distribution)\
                    = pkt

                # Update cop patch
                self.cop_patch[robber_name].remove()
                self.cop_patch[robber_name] = \
                    PolygonPatch(cop_shape,
                                 facecolor=cnames['green'],
                                 alpha=0.9,
                                 zorder=2)
                self.ax_list[robber_name]\
                    .add_patch(self.cop_patch[robber_name])

                # Update movement path
                # <>TODO: Figure out why this doesn't work for multiple plots
                self.movement_path[robber_name].set_data(cop_path)

                # Update sensor patch
                self.camera_patch[robber_name].remove()
                self.camera_patch[robber_name] = \
                    PolygonPatch(camera_shape,
                                 facecolor=cnames['yellow'],
                                 alpha=0.3,
                                 zorder=2)
                self.ax_list[robber_name]\
                    .add_patch(self.camera_patch[robber_name])

                # Update robber patch
                if robber_name == 'combined':
                    for robber in self.robbers:
                        self.robber_patch['combined'][robber].remove()
                        self.robber_patch['combined'][robber] = \
                            PolygonPatch(robber_shape[robber],
                                         facecolor=cnames['orange'],
                                         alpha=0.9,
                                         zorder=2)
                        self.ax_list['combined']\
                            .add_patch(self.robber_patch['combined'][robber])
                else:
                    self.robber_patch[robber_name].remove()
                    self.robber_patch[robber_name] = \
                        PolygonPatch(robber_shape,
                                     facecolor=cnames['orange'],
                                     alpha=0.9,
                                     zorder=2)
                    self.ax_list[robber_name]\
                        .add_patch(self.robber_patch[robber_name])

                # Update Filter
                if particles is not None:
                    colors = particles[:, 0]\
                        * next(self.particle_layer.itervalues()).color_gain

                    self.particle_scat[robber_name].set_array(colors)
                    self.particle_scat[robber_name].set_offsets(particles[:, 1:3])
                else:
                    self.probability_layer[robber_name].distribution = distribution
                    self.probability_layer[robber_name].update()


def set_up_fleming(display_type='particle'):
    """Set up a map as the generic Fleming space configuration.

    """
    # Make vicon field space object
    field_w = 7.5  # [m] field width
    field = MapArea('Field', [field_w, field_w], has_spaces=False)

    # Make wall objects
    l = 1.15  # [m] wall length
    w = 0.1524  # [m] wall width
    wall_shape = [l, w]

    poses = np.array([[-7, -1.55, 1],
                      [-7, -2.55, 1],
                      [-7 + l/2 + w/2, -1, 0],
                      [-7 + 3*l/2 + w/2, -1, 0],
                      [-7 + 5*l/2 + w/2, -1, 0],
                      [-2, -1.55, 1],
                      [-2 + 1*l/2 + w/2, -1, 0],
                      [-2 + 3*l/2 + w/2, -1, 0],
                      [-2 + 5*l/2 +w/2, -1, 0],
                      [-7.45 + 1*l/2 + w/2, 1.4, 0],
                      [-7.45 + 3*l/2 + w/2, 1.4, 0],
                      [-7.45 + 5*l/2 + w/2, 1.4, 0],
                      [-7.45 + 7*l/2 + w/2, 1.4, 0],
                      [-7.45 + 9*l/2 + w/2, 1.4, 0],
                      [l/2 + w/2, 1.4, 0],
                      [3*l/2 + w/2, 1.4, 0],
                      [0, 1.4 + l/2, 1],
                      [0, 1.4 + 3*l/2, 1],
                     ])

    poses = poses * np.array([1, 1, 90])

    n_walls = poses.shape[0]
    walls = []
    for i in range(poses.shape[0]):
        name = 'Wall ' + str(i)
        pose = poses[i, :]
        wall = MapObject(name, wall_shape, pose=pose, color_str='sienna',
                         has_spaces=False)
        walls.append(wall)

    landmarks = []
    """
    # Make landmark billiards
    poses = np.array([[2.2, 1.5, 0],
                      [1.2, 1, 0],
                      [1.2, 2.75, 0]
                     ])
    colors = ['yellow', 'blue', 'red', 'purple', 'orange', 'green', 'brown',
              'black']

    for i, pose in enumerate(poses):
        name = 'Ball ' + str(i)
        shape_pts = Point(pose).buffer(0.075).exterior.coords
        landmark = MapObject(name, shape_pts[:], pose=pose, has_spaces=False,
                             color_str=colors[i])
        landmarks.append(landmark)

    # Make landmark glasses
    poses = np.array([[-4.7, 2.3, 0],
                      [-4.8, 2.45, 0],
                      [-4.5, 2.35, 0]
                     ])

    for i, pose in enumerate(poses):
        name = 'Glass ' + str(i)
        shape_pts = Point(pose).buffer(0.06).exterior.coords
        landmark = MapObject(name, shape_pts[:], pose=pose, has_spaces=False,
                             color_str='grey')
        landmarks.append(landmark)
    """

    # Make rectangular objects (desk, bookcase, etc)
    poses = np.array([[0, -1.2, 270],
                      [-5.5, -2, 00],
                      [3, -2, 180]
                     ])
    colors = ['sandybrown', 'sandybrown', 'brown']
    labels = ['Bookcase', 'Desk', 'Chair']
    sizes = np.array([[0.18, 0.38],
                      [0.61, 0.99],
                      [0.46, 0.41]
                     ])
    
    for i, pose in enumerate(poses):
        landmark = MapObject(labels[i], sizes[i], pose=pose,
                             color_str=colors[i])
        landmarks.append(landmark)

    # Make odd landmarks
<<<<<<< HEAD
    landmark = MapObject('Box', [0.6, 0.8], pose=[-7.5, 1.8, 0],
                         color_str='black')
    landmarks.append(landmark)
    pose = [-9.5, 2.1, 0]
    shape_pts = Point(pose).buffer(0.2).exterior.coords
    landmark = MapObject('Frying Pan', shape_pts, pose=pose, has_spaces=False,
                         color_str='slategrey')
=======
    landmark = MapObject('Filing Cabinet', [0.5, 0.37], pose=[-4, -1.3, 270], color_str='black')
>>>>>>> 7dae300e
    landmarks.append(landmark)
    # pose = [-9.5, 2.1, 0]
    # shape_pts = Point(pose).buffer(0.2).exterior.coords
    # landmark = MapObject('Frying Pan', shape_pts, pose=pose, has_spaces=False, color_str='slategrey')
    # landmarks.append(landmark)
    

    # Create Fleming map
<<<<<<< HEAD
    bounds = [-field_w * 1.5, -field_w / 2, field_w / 2, field_w / 2]
    fleming = Map('Fleming', bounds, display_type=display_type)
=======
    bounds = [-9.5, -3.33, 4, 3.68]
    fleming = Map('Fleming', bounds)
>>>>>>> 7dae300e

    # Add walls to map
    for wall in walls:
        fleming.add_obj(wall)

    # Add landmarks to map
    for landmark in landmarks:
        fleming.add_obj(landmark)

    # Create areas
    labels = ['Study', 'Library', 'Kitchen', 'Billiard Room', 'Hallway', 
              'Dining Room']
    colors = ['aquamarine','lightcoral', 'goldenrod', 'sage','cornflowerblue',
              'orchid']
    points = np.array([[[-7.0, -3.33], [-7.0, -1], [-2, -1], [-2, -3.33]],
                       [[-2, -3.33], [-2, -1],[4.0, -1], [4.0, -3.33]],
                       [[-9.5, 1.4], [-9.5, 3.68],[0, 3.68], [0, 1.4]],
                       [[0, 1.4], [0, 3.68],[4, 3.68], [4, 1.4]],
                       [[-9.5, -1], [-9.5, 1.4],[4, 1.4], [4, -1]],
                       [[-9.5, -3.33], [-9.5, -1],[-7, -1], [-7, -3.33]],
                      ])
    for i, pts in enumerate(points):
        centroid = [pts[0,0] + np.abs(pts[2,0] - pts[0,0]) / 2,
                    pts[0,1] + np.abs(pts[1,1] - pts[0,1]) / 2, 0 ]
        area = MapArea(name=labels[i], shape_pts=pts, pose=centroid,
                       color_str=colors[i])
        fleming.add_area(labels[i], area)

    # <>TODO: Include area demarcations

    return fleming


if __name__ == '__main__':
    fleming = set_up_fleming()
    fleming.plot(show_areas=True)
    fleming.feasible_layer.plot()<|MERGE_RESOLUTION|>--- conflicted
+++ resolved
@@ -155,15 +155,10 @@
         """
         # self.shape_layer.rem_obj(robber_name)
         del self.robbers[robber_name]
-<<<<<<< HEAD
         if self.display_type == 'particle':
             del self.particle_layer[robber_name]
         else:
             del self.probability_layer[robber_name]
-=======
-        # del self.probability_layer[robber_name]
-        # <>TODO: Update probability layer
->>>>>>> 7dae300e
 
     def plot(self, show_areas=False):
         """Plot the static map.
@@ -491,17 +486,7 @@
         landmarks.append(landmark)
 
     # Make odd landmarks
-<<<<<<< HEAD
-    landmark = MapObject('Box', [0.6, 0.8], pose=[-7.5, 1.8, 0],
-                         color_str='black')
-    landmarks.append(landmark)
-    pose = [-9.5, 2.1, 0]
-    shape_pts = Point(pose).buffer(0.2).exterior.coords
-    landmark = MapObject('Frying Pan', shape_pts, pose=pose, has_spaces=False,
-                         color_str='slategrey')
-=======
     landmark = MapObject('Filing Cabinet', [0.5, 0.37], pose=[-4, -1.3, 270], color_str='black')
->>>>>>> 7dae300e
     landmarks.append(landmark)
     # pose = [-9.5, 2.1, 0]
     # shape_pts = Point(pose).buffer(0.2).exterior.coords
@@ -510,13 +495,8 @@
     
 
     # Create Fleming map
-<<<<<<< HEAD
-    bounds = [-field_w * 1.5, -field_w / 2, field_w / 2, field_w / 2]
-    fleming = Map('Fleming', bounds, display_type=display_type)
-=======
     bounds = [-9.5, -3.33, 4, 3.68]
     fleming = Map('Fleming', bounds)
->>>>>>> 7dae300e
 
     # Add walls to map
     for wall in walls:
