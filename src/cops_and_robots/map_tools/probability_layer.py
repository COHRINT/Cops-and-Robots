--- conflicted
+++ resolved
@@ -43,13 +43,9 @@
         Keyword arguments given to the ``Layer`` superclass.
 
     """
-<<<<<<< HEAD
-    def __init__(self, grid_size=0.2, z_levels=100, alpha=0.6,
-=======
+
     def __init__(self, distribution, grid_size=0.2, z_levels=20, alpha=0.6,
->>>>>>> dd6335c6
-                 colorbar_visible=False,
-                 **kwargs):
+                 colorbar_visible=False, **kwargs):
         super(ProbabilityLayer, self).__init__(alpha=alpha, **kwargs)
         self.distribution = distribution
         self.grid_size = grid_size  # in [m/cell]
