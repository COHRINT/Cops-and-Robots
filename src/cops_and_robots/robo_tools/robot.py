--- conflicted
+++ resolved
@@ -159,50 +159,6 @@
         """
         self.map_obj.move_absolute(self.pose2D.pose)
 
-<<<<<<< HEAD
-    def make_others(self):
-        """Generate robot objects for all other robots.
-
-        Create personal belief (not necessarily true!) of other robots,
-        largely regarding their map positions. Their positions are
-        known to the 'self' robot, but this function will be expanded
-        in the future to include registration between robots: i.e.,
-        optional pose and information sharing instead of predetermined
-        sharing.
-        """
-
-        # Import here to guard against circular dependencies
-        import cops_and_robots.robo_tools.cop as cop_module
-        import cops_and_robots.robo_tools.robber as robber_module
-
-        self.missing_robbers = {}  # all are missing to begin with!
-        self.known_cops = {}
-
-        for name, role in self.other_robots.iteritems():
-
-            # Randomly place the other robots
-            feasible_robber_generated = False
-            while not feasible_robber_generated:
-                x = random.uniform(self.map.bounds[0], self.map.bounds[2])
-                y = random.uniform(self.map.bounds[1], self.map.bounds[3])
-                if self.map.feasible_layer.pose_region.contains(Point([x, y])):
-                    feasible_robber_generated = True
-
-            theta = random.uniform(0, 359)
-            pose = [x, y, theta]
-
-            # Add other robots to the map
-            if role == 'robber':
-                new_robber = robber_module.Robber(name, pose=pose)
-                self.map.add_robber(new_robber.map_obj)
-                self.missing_robbers[name] = new_robber
-            else:
-                new_cop = cop_module.Cop(name, pose=pose)
-                self.map.add_cop(new_cop.map_obj)
-                self.known_cops[name] = new_cop
-
-=======
->>>>>>> 90b49cff
     def update(self):
         """Update all primary functionality of the robot.
 
