#!/usr/bin/env python
"""Provides some common functionality for cop robots.

Much of a cop's functionality is defined by the ``robot`` module, but
this module provides cops with the tools it uses to hunt the robbers,
such as:
    * sensors (both human and camera) to collect environment information;
    * a fusion_engine (either particle or gaussian mixture) to make sense
      of the environment information;
    * animation to display its understanding of the world to the human.

"""
__author__ = "Nick Sweet"
__copyright__ = "Copyright 2015, Cohrint"
__credits__ = ["Nick Sweet", "Nisar Ahmed"]
__license__ = "GPL"
__version__ = "1.0.0"
__maintainer__ = "Nick Sweet"
__email__ = "nick.sweet@colorado.edu"
__status__ = "Development"

import logging
import numpy as np
import random

import matplotlib.pyplot as plt
import matplotlib.animation as animation
from shapely.geometry import Point

<<<<<<< HEAD
from cops_and_robots.helpers.config import load_config
=======
import cops_and_robots.robo_tools.robber as robber_module
>>>>>>> 90b49cff
from cops_and_robots.robo_tools.robot import Robot
from cops_and_robots.fusion.fusion_engine import FusionEngine
from cops_and_robots.fusion.camera import Camera
from cops_and_robots.fusion.human import Human


class Cop(Robot):
    """The Cop subclass of the generic robot type.

    Cops extend the functionality of basic robots, providing sensing (both
    camera-based and human) and a fusion engine.

    .. image:: img/classes_Cop.png

    Parameters
    ----------
    name : str, optional
        The cop's name (defaults to 'Deckard').
    pose : list of float, optional
        The cop's initial [x, y, theta] (defaults to [0, 0.5, 90]).
    fusion_engine_type : {'particle','gauss_sum'}
        For particle filters or gaussian mixture filters, respectively.
    planner_type: {'simple', 'particle', 'MAP'}
        The cop's own type of planner.
    robber_model: {'stationary', 'random walk', 'clockwise',
      'counterclockwise'}
        The type of planner this cop believes robbers use.

    Attributes
    ----------
    fusion_engine
    planner
    found_robbers : dict
        All robbers found so far.
    sensors : dict
        All sensors owned by the cop.
    mission_statuses : {'searching', 'capturing', 'retired'}
        The possible mission-level statuses of any cop, where:
            * `searching` means the cop is exploring the environment;
            * `capturing` means the cop has detected a robber and is moving
                to capture it;
            * `retired` means all robbers have been captured.

    """
    mission_statuses = ['searching', 'capturing', 'retired']

    def __init__(self,
                 name="Deckard",
                 pose=[0, 0, 90],
                 pose_source='python',
                 publish_to_ROS=False,
                 goal_planner_type='MAP',
                 robber_model='static'):

        # Load configuration for elements owned by cop
        cfg = load_config()['cops'][name]
        goal_planner_cfg = cfg['goal_planner']
        camera_cfg = cfg['camera']
        map_cfg = cfg['map']

        # Configure fusion and map based on goal planner
        if goal_planner_cfg['type'] == 'particle':
            fusion_engine_type = 'particle'
            map_display_type = 'particle'
        elif goal_planner_cfg['type'] == 'MAP':
            fusion_engine_type = 'gauss sum'
            map_display_type = 'probability'

        # Superclass and compositional attributes
        super(Cop, self).__init__(name,
                                  pose=pose,
                                  pose_source=pose_source,
                                  publish_to_ROS=publish_to_ROS,
                                  role='cop',
                                  map_display_type=map_display_type,
                                  mission_status='searching',
                                  consider_others=True,
                                  color_str='darkgreen')

        # Tracking attributes
        self.found_robbers = {}
        self.goal_planner.use_target_as_goal = False
        self.goal_planner.type = goal_planner_cfg['type']

        # Fusion and sensor attributes
        robber_names = [a for a in self.other_robots.keys()]
        self.fusion_engine = FusionEngine(fusion_engine_type,
                                          robber_names,
                                          self.map.feasible_layer,
                                          robber_model)
        self.sensors = {}
<<<<<<< HEAD
        self.sensors['camera'] = Camera((0, 0, 0), **camera_cfg)
        self.sensors['human'] = Human(self.map, robber_names)
=======
        self.sensors['camera'] = Camera((0, 0, 0), element_dict=self.map.element_dict)
        self.map.dynamic_elements.append(self.sensors['camera'].viewcone)

        # Make others
        self.make_others()

        # Add human sensor after robbers have been made
        self.sensors['human'] = Human(self.map)
>>>>>>> 90b49cff
        self.map.add_human_sensor(self.sensors['human'])

        # Animation attributes
        self.update_rate = 1  # [Hz]
        self.show_animation = False

        self.prev_status = []

    def make_others(self):
        """Generate robot objects for all other robots.

        Create personal belief (not necessarily true!) of other robots,
        largely regarding their map positions. Their positions are
        known to the 'self' robot, but this function will be expanded
        in the future to include registration between robots: i.e.,
        optional pose and information sharing instead of predetermined
        sharing.
        """

        self.missing_robbers = {}  # all are missing to begin with!
        self.known_cops = {}

        for name, role in self.other_robots.iteritems():

            # Randomly place the other robots
            feasible_robber_generated = False
            while not feasible_robber_generated:
                x = random.uniform(self.map.bounds[0], self.map.bounds[2])
                y = random.uniform(self.map.bounds[1], self.map.bounds[3])
                if self.map.feasible_layer.pose_region.contains(Point([x, y])):
                    feasible_robber_generated = True

            theta = random.uniform(0, 359)
            pose = [x, y, theta]

            # Add other robots to the map
            if role == 'robber':
                new_robber = robber_module.Robber(name, pose=pose)
                # <>TODO: Allow Guass
                self.map.add_robber(new_robber.map_obj, self.fusion_engine.filters[name].particles)
                self.missing_robbers[name] = new_robber
            else:
                new_cop = cop_module.Cop(name, pose=pose)
                self.map.add_cop(new_cop.map_obj)
                self.known_cops[name] = new_cop
            logging.debug('{} added'.format(name))

    def update_mission_status(self):
        # <>TODO: Replace with MissionPlanner
        """Update the cop's high-level mission status.

        Update the cop's status from one of:
            1. retired (all robots have been captured)
            2. searching (moving around to gather information)

        """
        if self.mission_status is 'searching':
            if len(self.missing_robbers) is 0:
                self.mission_status = 'retired'
                self.mission_planner.stop_all_movement()

    def update(self, i=0):
        super(Cop, self).update()

        # Update sensor and fusion information
        # Try to visually spot a robber
        for robber in self.missing_robbers.values():
            if self.sensors['camera'].viewcone.shape.contains(Point(robber.pose2D.pose)):
                robber.mission_status = 'captured'
                logging.info('{} captured!'.format(robber.name))
                self.fusion_engine.filters[robber.name].robber_detected()
                # self.map.rem_robber(robber.map_obj)
                self.map.found_robber(robber.map_obj)
                self.found_robbers.update({robber.name: self.missing_robbers.pop(robber.name)})

        # Update probability model
        self.fusion_engine.update(self.pose2D.pose, self.sensors,
                                  self.missing_robbers)

<<<<<<< HEAD
        """
        # Cop-related values 
        cop_shape = self.map_obj.shape
        if len(self.pose_history) < self.goal_planner.stuck_buffer:
            cop_path = np.hsplit(self.pose_history[:, 0:2], 2)
        else:
            cop_path = np.hsplit(self.pose_history[-self.goal_planner.stuck_buffer:, 0:2],
                                 2)

        camera_shape = self.sensors['camera'].viewcone.shape

        # Robber-related values
        if self.fusion_engine.filter_type == 'particle':
            particles = self.fusion_engine.filters[robber_name].particles
            distribution = None
        else:
            distribution = self.fusion_engine.filters[robber_name].probability
            particles = None
        if robber_name == 'combined':
            robber_shape = {name: robot.map_obj.shape for name, robot
                            in self.missing_robbers.iteritems()}
        else:
            robber_shape = self.missing_robbers[robber_name].map_obj.shape

        # Form and return packet to be sent
        packet = (cop_shape, cop_path, camera_shape, robber_shape, particles, distribution)
        return packet
=======
        # print id(self.fusion_engine.filters['Zhora'].particles)
        # if self.fusion_engine.filters['Zhora'].particles == 'Finished':
        #     print 'done'

        # Export the next animation stream
        if self.show_animation:
            self.map.update(i)
>>>>>>> 90b49cff

    def animated_exploration(self):
        """Start the cop's exploration of the environment, while
        animating the world from the cop's perspective.

        """
        # <>TODO fix frames (i.e. stop animation once done)
        self.show_animation = True
        self.ani = animation.FuncAnimation(self.map.fig,
                                           self.update,
                                           init_func=self.map.setup_plot,
                                           frames=self.num_goals,
                                           interval=5,
                                           blit=False)
        plt.show()<|MERGE_RESOLUTION|>--- conflicted
+++ resolved
@@ -27,11 +27,8 @@
 import matplotlib.animation as animation
 from shapely.geometry import Point
 
-<<<<<<< HEAD
 from cops_and_robots.helpers.config import load_config
-=======
 import cops_and_robots.robo_tools.robber as robber_module
->>>>>>> 90b49cff
 from cops_and_robots.robo_tools.robot import Robot
 from cops_and_robots.fusion.fusion_engine import FusionEngine
 from cops_and_robots.fusion.camera import Camera
@@ -123,10 +120,6 @@
                                           self.map.feasible_layer,
                                           robber_model)
         self.sensors = {}
-<<<<<<< HEAD
-        self.sensors['camera'] = Camera((0, 0, 0), **camera_cfg)
-        self.sensors['human'] = Human(self.map, robber_names)
-=======
         self.sensors['camera'] = Camera((0, 0, 0), element_dict=self.map.element_dict)
         self.map.dynamic_elements.append(self.sensors['camera'].viewcone)
 
@@ -135,7 +128,6 @@
 
         # Add human sensor after robbers have been made
         self.sensors['human'] = Human(self.map)
->>>>>>> 90b49cff
         self.map.add_human_sensor(self.sensors['human'])
 
         # Animation attributes
@@ -215,43 +207,9 @@
         self.fusion_engine.update(self.pose2D.pose, self.sensors,
                                   self.missing_robbers)
 
-<<<<<<< HEAD
-        """
-        # Cop-related values 
-        cop_shape = self.map_obj.shape
-        if len(self.pose_history) < self.goal_planner.stuck_buffer:
-            cop_path = np.hsplit(self.pose_history[:, 0:2], 2)
-        else:
-            cop_path = np.hsplit(self.pose_history[-self.goal_planner.stuck_buffer:, 0:2],
-                                 2)
-
-        camera_shape = self.sensors['camera'].viewcone.shape
-
-        # Robber-related values
-        if self.fusion_engine.filter_type == 'particle':
-            particles = self.fusion_engine.filters[robber_name].particles
-            distribution = None
-        else:
-            distribution = self.fusion_engine.filters[robber_name].probability
-            particles = None
-        if robber_name == 'combined':
-            robber_shape = {name: robot.map_obj.shape for name, robot
-                            in self.missing_robbers.iteritems()}
-        else:
-            robber_shape = self.missing_robbers[robber_name].map_obj.shape
-
-        # Form and return packet to be sent
-        packet = (cop_shape, cop_path, camera_shape, robber_shape, particles, distribution)
-        return packet
-=======
-        # print id(self.fusion_engine.filters['Zhora'].particles)
-        # if self.fusion_engine.filters['Zhora'].particles == 'Finished':
-        #     print 'done'
-
         # Export the next animation stream
         if self.show_animation:
             self.map.update(i)
->>>>>>> 90b49cff
 
     def animated_exploration(self):
         """Start the cop's exploration of the environment, while
