--- conflicted
+++ resolved
@@ -11,15 +11,9 @@
   Deckard:
     pose: [0, 0, 90]  # [x(meters), y(meters), theta(degrees)]
     robber_model: static  # ['static','clockwise','counterclockwise','random walk']
-<<<<<<< HEAD
     pose_source: python  # ['python' or a ros topic string like '/deckard/odom']
     web_interface_topic: python # python or rostopic name
     ask_every_ten: True  #<>TODO: add this to questioner_cfg
-=======
-    pose_source: tf  # ['python' or a ros topic string like '/deckard/odom']
-    web_interface_topic: 'human_sensor' # python or rostopic name ('human_sensor')
-    ask_every_ten: True
->>>>>>> b9d1f6bb
     other_robot_names: 
       robbers: ['Roy', 'Zhora']
       distractors: ['Pris']
@@ -39,11 +33,7 @@
       publish_to_ROS: False
     human_cfg:
       false_alarm_prob: 0.2
-<<<<<<< HEAD
       web_interface_topic: python  # ['python' or a ros topic string like '/deckard/odom']
-=======
-      web_interface_topic: 'human_sensor'  # ['python' or a rostopic name ('human_sensor')]
->>>>>>> b9d1f6bb
     questioner_cfg:
       use_ROS: True
       target_order: ['Zhora', 'Roy']
