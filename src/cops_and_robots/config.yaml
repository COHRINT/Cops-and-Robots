# YAML
main:
  logging_level: INFO  #['NOTSET', 'DEBUG', 'INFO', 'WARNING', 'ERROR', 'CRITICAL']
  numpy_print_precision: 2
  use_ROS: False # True if any robot is in the real world
  ROS_node_name: 'Python_Node'

cops:
  Deckard:
    pose: [0, 0, 90]  # [x(meters), y(meters), theta(degrees)]
    robber_model: static  # ['static','clockwise','counterclockwise','random walk']
    pose_source: python  # ['python' or a ros topic string like '/deckard/odom']
<<<<<<< HEAD
    goal_planner:
      type: MAP  # ['stationary', 'simple', 'trajectory', 'particle', 'MAP']
    camera:
=======
    goal_planner_cfg:
      type_: particle  # ['stationary', 'simple', 'trajectory', 'particle', 'MAP']
    camera_cfg:
>>>>>>> edf71450
      max_view_dist: 1.0
      min_view_dist: 0.3
    map_cfg:
      plot_robbers: True #True for all, False for none, or list of robbers to plot
      map_name: fleming

robbers:
  Roy:
    pose_source: python  # ['python' or a ros topic string like '/roy/odom']
    goal_planner_cfg:
      type_: simple  # ['stationary', 'simple', 'trajectory']
  Pris:
    pose_source: python  # ['python' or a ros topic string like '/pris/odom']
    goal_planner_cfg:
      type_: trajectory  # ['stationary', 'simple', 'trajectory']
  Zhora:
    pose_source: python  # ['python' or a ros topic string like '/zhora/odom']
    goal_planner_cfg:
      type_: stationary  # ['stationary', 'simple', 'trajectory']

human_interface:
  measurement_types:
    velocity: False
    area: True
    object: True<|MERGE_RESOLUTION|>--- conflicted
+++ resolved
@@ -10,15 +10,9 @@
     pose: [0, 0, 90]  # [x(meters), y(meters), theta(degrees)]
     robber_model: static  # ['static','clockwise','counterclockwise','random walk']
     pose_source: python  # ['python' or a ros topic string like '/deckard/odom']
-<<<<<<< HEAD
-    goal_planner:
-      type: MAP  # ['stationary', 'simple', 'trajectory', 'particle', 'MAP']
-    camera:
-=======
     goal_planner_cfg:
       type_: particle  # ['stationary', 'simple', 'trajectory', 'particle', 'MAP']
     camera_cfg:
->>>>>>> edf71450
       max_view_dist: 1.0
       min_view_dist: 0.3
     map_cfg:
