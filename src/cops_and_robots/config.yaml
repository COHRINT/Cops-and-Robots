--- conflicted
+++ resolved
@@ -15,15 +15,6 @@
     pose: [0, 0, 90]  # [x(meters), y(meters), theta(degrees)]
     robber_model: static  # ['static','clockwise','counterclockwise','random walk']
     pose_source: python  # ['python' or a ros topic string like '/deckard/odom']
-<<<<<<< HEAD
-    web_interface_topic: python # python or rostopic name
-    ask_every_ten: True  #<>TODO: add this to questioner_cfg
-    other_robot_names: 
-      robbers: ['Roy']  #['Roy', 'Pris']
-      distractors: []  #['Zhora']
-    mission_planner_cfg:
-      target_order: ['Roy']  #['Roy', 'Pris']
-=======
     web_interface_topic: human_sensor # python or rostopic name
     ask_every_ten: False  #<>TODO: add this to questioner_cfg
     other_robot_names: 
@@ -31,7 +22,6 @@
       distractors: ['Zhora']
     mission_planner_cfg:
       target_order: ['Roy']
->>>>>>> 21d508b8
     goal_planner_cfg:
       type_: MAP  # ['stationary', 'simple', 'trajectory', 'particle', 'MAP']
     path_planner_cfg:
@@ -45,22 +35,12 @@
       combined_only: False
       publish_to_ROS: False
     human_cfg:
-<<<<<<< HEAD
-      false_alarm_prob: 0.2  # probability human will answer a question correctly
-      web_interface_topic: python  # ['python' or a rostopic name ('human_sensor')]
-    questioner_cfg:
-      use_ROS: False
-      # human_answer_chance: 0.9  # probability human will answer a question
-      target_order: ['Roy']  # ['Pris', 'Roy']
-      target_weights: [1] #[11, 10]
-=======
       false_alarm_prob: 0.2
       web_interface_topic: human_sensor  # ['python' or a rostopic name ('human_sensor')]
     questioner_cfg:
       use_ROS: True
       target_order: [ 'Roy']
       target_weights: [11, 10]
->>>>>>> 21d508b8
       repeat_annoyance: 0.8  # max penalty to a repeated question
       repeat_time_penalty: 300  # seconds during which a repeat question is penalized
 
@@ -68,40 +48,23 @@
   Roy:
     pose_source: python  # ['python' or a ros topic string like '/roy/odom']
     goal_planner_cfg:
-<<<<<<< HEAD
-      type_: simple  # ['stationary', 'simple', 'trajectory']
-    path_planner_cfg:
-      type_: 'direct'  # ['direct', 'a_star'] 
-  # Pris:
-  #   pose_source: tf  # ['python' or a ros topic string like '/zhora/odom']
-=======
       type_: stationary  # ['stationary', 'simple', 'trajectory']
     path_planner_cfg:
       type_: 'direct'  # ['direct', 'a_star'] 
   # Pris:
   #   pose_source: python  # ['python' or a ros topic string like '/zhora/odom']
->>>>>>> 21d508b8
   #   goal_planner_cfg:
   #     type_: stationary  # ['stationary', 'simple', 'trajectory']
   #   path_planner_cfg:
   #     type_: 'direct'  # ['direct', 'a_star'] 
 
 distractors:
-<<<<<<< HEAD
-  # Zhora:
-  #   pose_source: tf  # ['python' or a ros topic string like '/pris/odom']
-  #   goal_planner_cfg:
-  #     type_: stationary  # ['stationary', 'simple', 'trajectory']
-  #   path_planner_cfg:
-  #     type_: 'direct'  # ['direct', 'a_star'] 
-=======
   Zhora:
     pose_source: python  # ['python' or a ros topic string like '/pris/odom']
     goal_planner_cfg:
       type_: stationary  # ['stationary', 'simple', 'trajectory']
     path_planner_cfg:
       type_: 'direct'  # ['direct', 'a_star'] 
->>>>>>> 21d508b8
 
 human_interface:
   measurement_types:
