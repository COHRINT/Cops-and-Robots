from __future__ import division
#!/usr/bin/env python

import logging
import random
import numpy as np

class Questioner(object):

    def __init__(self, human_sensor=None, use_ROS=False, target_order=None,
                 false_alarm_prob=0.1):
        self.human_sensor = human_sensor
        self.use_ROS = False
        self.target_order = target_order
        self.update_target()
        self.is_hovered = False
        self.false_alarm_prob = false_alarm_prob
        #<>TODO: actually use false alarm prob

        if self.use_ROS:
            import rospy
            from std_msgs.msg import Bool
            from std_msgs.msg import String
            from cops_and_robots_ros.msg import Question, Answer

            self.message = Question()  # allocate now, init later

            self.question_publisher = rospy.Publisher('questions',
                                                      Question,
                                                      queue_size=10)
            self.answer_publisher = rospy.Publisher('human_sensor',
                                                    String,
                                                    queue_size=10)
            self.hover_subscriber = rospy.Subscriber('question_hover',
                                                     Bool,
                                                     self.hover_callback)
            self.answer_subscriber = rospy.Subscriber('answer',
                                                      Answer,
                                                      self.answer_callback)
            self.rate = rospy.Rate(.2)  # frequency of question updates [Hz]

    def __str__(self):
        return '\n'.join(self.all_questions)

    def update_target(self, target=None):
        if self.target_order == []:
            logging.info('All targets found! No need to ask any more questions.')
            return
        if target==None or target==self.target:
            self.target = self.target_order.pop(0)
        else:
            self.target = self.target_order.remove(target)

        logging.info('Asking about {}.'.format(self.target))
        self.generate_questions()

    def generate_questions(self):
        if self.human_sensor is None:
            certainties =['know if']
            targets =['a robot', 'nothing', 'Roy', 'Pris', 'Zhora']
            positivities = ['is']
            groundings = {'object':{
                                   'Deckard': ['in front of', 'behind', 'left of', 'right of', 'near'],
                                   'the chair': ['in front of', 'behind', 'left of', 'right of'],
                                   'the table':['beside', 'near', 'at the head of'],
                                   'the desk': ['in front of', 'behind', 'left of', 'right of'],
                                   'the filer': ['in front of', 'left of', 'right of'],
                                   'the bookcase': ['in front of', 'left of', 'right of'],
                                   'the billiard poster': ['in front of', 'left of', 'right of'],
                                   'the kitchen poster': ['in front of', 'left of', 'right of'],
                                   'the fridge': ['in front of', 'left of', 'right of'],
                                   'the checkers': ['in front of', 'left of', 'right of', 'behind'],
                         },
                         'area':{
                                  'the hallway': ['inside','outside','near'],
                                  'the kitchen': ['inside','outside','near'],
                                  'the billiard room': ['inside','outside','near'],
                                  'the study': ['inside','outside','near'],
                                  'the library': ['inside','outside','near'],
                                  'the dining room': ['inside','outside','near'],
                         }
                        }
        else:
            certainties = self.human_sensor.certainties
            if self.target is None:
                targets = self.human_sensor.target_names
            else:
                targets = [self.target]
            positivities = self.human_sensor.positivities
            groundings = self.human_sensor.groundings

        # Create all possible questions and precompute their likelihoods
        n = len(certainties) * len(targets)
        num_questions = len(groundings['object']) * 4 * n
        num_questions += len(groundings['area']) * 3 * n
        self.all_questions = []
        self.all_likelihoods = np.empty(num_questions,
                                        dtype=[('question', np.object),
                                               ('probability', np.object)
                                               ])
        i = 0
        for grounding_type_name, grounding_type in groundings.iteritems():
            for grounding_name, grounding in grounding_type.iteritems():
                grounding_name = grounding_name.lower()
                if grounding_name.find('the') == -1:
                    grounding_name = 'the ' + grounding_name
                relation_names = grounding.relations.binary_models.keys()
                for relation_name in relation_names:
                    relation = relation_name
                    relation_name = relation_name.lower()
                    if relation_name == 'front':
                        relation_name = 'in front of'
                    elif relation_name == 'back':
                        relation_name = 'behind'
                    elif relation_name == 'left':
                        relation_name = 'left of'
                    elif relation_name == 'right':
                        relation_name = 'right of'
<<<<<<< HEAD

                    if grounding_type == 'object' and relation_name == 'inside':
                        continue

=======
                    if grounding_type_name == 'object' and relation_name == 'inside':
                        continue
>>>>>>> 10bfe634
                    for certainty in certainties:
                        if certainty == 'know':
                            certainty = 'know if'
                        for target in targets:
                            # Write question
                            question_str = "Do you " + certainty + " " + \
                                target + " is " + relation_name + " " + \
                                grounding_name +"?"
                            self.all_questions.append(question_str)

                            # Calculate likelihood
                            self.all_likelihoods[i]['question'] = \
                                question_str
                            self.all_likelihoods[i]['probability'] = \
                                grounding.relations.probability(class_=relation)
                            i += 1

    def weigh_questions(self, prior):
        """Orders questions by their value of information.
        """
        # Calculate VOI for each question
        q_weights = np.empty_like(self.all_questions, dtype=np.float64)
        prior_entropy = prior.entropy()
        flat_prior_pdf = prior.pdf().flatten()

        for i, question in enumerate(self.all_likelihoods):
            # Use positive and negative answers for VOI
            likelihood = self.all_likelihoods[i]
            q_weights[i] = self._calculate_VOI(likelihood, flat_prior_pdf,
                                               prior_entropy)

        # Re-order questions by their weights
        q_ids = range(len(self.all_questions))
        self.weighted_questions = zip(q_weights, q_ids, self.all_questions[:])
        self.weighted_questions.sort(reverse=True)
        

    def _calculate_VOI(self, likelihood, flat_prior_pdf, prior_entropy=None):
        """Calculates the value of a specific question's information.

        VOI is defined as:

        .. math::

            VOI(i) = \\sum_{j \\in {0,1}} P(D_i = j)
                \\left(-\\int p(x \\vert D_i=j) \\log{p(x \\vert D_i=j)}dx\\right)
                +\\int p(x) \\log{p(x)}dx
        """
        if prior_entropy is None:
            prior_entropy = prior.entropy()

        VOI = 0
        grid_spacing = 0.1
        pos_likelihood = likelihood['probability']
        neg_likelihood = np.ones_like(pos_likelihood) - pos_likelihood
        likelihoods = [neg_likelihood, pos_likelihood]
        for likelihood in likelihoods:
            post_unnormalized = likelihood * flat_prior_pdf
            sensor_marginal = np.sum(post_unnormalized) * grid_spacing ** 2
            log_post_unnormalized = np.log(post_unnormalized)
            log_sensor_marginal = np.log(sensor_marginal)

            VOI += -np.sum(post_unnormalized * (log_post_unnormalized - 
                log_sensor_marginal)) * grid_spacing ** 2

        VOI += -prior_entropy
        return -VOI  # keep value positive

    def ask(self, prior, num_questions_to_ask=5, ask_human=True):
        if self.is_hovered and self.use_ROS:
            pass
        else:
            # Get questions sorted by weight
            self.weigh_questions(prior)
            questions_to_ask = self.weighted_questions[:num_questions_to_ask]

            # Assign values to the ROS message
            if self.use_ROS:
                self.message.weights = []
                self.message.qids = []
                self.message.questions = []
                normalizer = np.sum(questions_to_ask[:num_questions_to_ask][0])
                for q in questions_to_ask:
                    normalized_weight = q[0] / normalizer
                    self.message.weights.append(normalized_weight)
                    self.message.qids.append(q[1])
                    self.message.questions.append(q[2])

                logging.info(self.message)
                self.question_publisher.publish(self.message)
            elif ask_human:
                qu = self.weighted_questions[0]
                logging.info(qu[2])
                answer = raw_input('Answer (y/n): ')
                statement = question_to_statement(qu[2], answer)
                self.human_sensor.utterance = statement
                self.human_sensor.new_update = True


    def hover_callback(self, data):
        self.is_hovered = data.data
        rospy.loginfo("%s", data.data)

    def answer_callback(self, data):
        index = data.qid
        answer = data.answer
        rospy.loginfo("%s", data.qid)
        asked = self.all_questions[self.index]
        self.statement = question_to_statement(question, answer)
        rospy.loginfo(self.statement)
        self.answer_publisher.publish(self.statement)

def question_to_statement(question, answer):
    statement = question.replace("Do you", "I")
    statement = statement.replace("?", ".")
    statement = statement.replace("know if", "know")
    if answer == 0 or answer == 'n' or answer == False:
        statement = statement.replace("is", "is not")

    return statement


def test_publishing():
    rospy.init_node('question', anonymous=True)
    questioner = Questioner()
    while not rospy.is_shutdown():
        questioner.ask()
        questioner.rate.sleep()


def test_voi():
    from cops_and_robots.robo_tools.robber import Robber
    from cops_and_robots.map_tools.map import Map
    from cops_and_robots.fusion.human import Human
    from cops_and_robots.fusion.gaussian_mixture import GaussianMixture
    import matplotlib.pyplot as plt
    from matplotlib.colors import cnames

    m = Map()
    pris = Robber('Pris')
    pris.map_obj.color = cnames['cornflowerblue']
    m.add_robber(pris.map_obj)
    zhora = Robber('Zhora')
    zhora.map_obj.color = cnames['cornflowerblue']
    m.add_robber(zhora.map_obj)
    roy = Robber('Roy')
    m.add_robber(roy.map_obj)
    h = Human(map_=m)
    m.add_human_sensor(h)

    prior = GaussianMixture([0.1, 0.7, 0.2],
                            [[3, -2],
                             [-6, -2],
                             [0, 0]
                             ], 
                             [[[1.5, 1.0],
                               [1.0, 1.5]],
                              [[2.5, -0.3],
                               [-0.3, 2.5]],
                              [[0.5, -0.3],
                               [-0.3, 0.5]]
                             ])
    prior._discretize(bounds=m.bounds, grid_spacing=0.1)
    q = Questioner(human_sensor=h, target='Roy')

    m.setup_plot(show_human_interface=False)
    m.update()
    ax = m.axes['combined']

    prior.plot(bounds=m.bounds, alpha=0.5, ax=ax)
    m.update()
    plt.show()
    q.weigh_questions(prior)
    for qu in q.weighted_questions:
        print qu
    # loop_length = 10
    # for i in range(loop_length):
    #     plt.cla()
    #     m.update()
    #     prior.plot(bounds=m.bounds, alpha=0.5, ax=ax)

    #     q.weigh_questions(prior)
    #     print q.weighted_questions[0]
    #     answer = raw_input('Answer: ')
    #     if answer == 'y':
    #         prior = h.detect()
    #     else:
    #         prior = h.detect

if __name__ == '__main__':
    # test_publishing()
    test_voi()<|MERGE_RESOLUTION|>--- conflicted
+++ resolved
@@ -116,15 +116,8 @@
                         relation_name = 'left of'
                     elif relation_name == 'right':
                         relation_name = 'right of'
-<<<<<<< HEAD
-
-                    if grounding_type == 'object' and relation_name == 'inside':
-                        continue
-
-=======
                     if grounding_type_name == 'object' and relation_name == 'inside':
                         continue
->>>>>>> 10bfe634
                     for certainty in certainties:
                         if certainty == 'know':
                             certainty = 'know if'
