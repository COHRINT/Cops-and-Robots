#!/usr/bin/env python
from __future__ import division
"""MODULE_DESCRIPTION"""

__author__ = "Nick Sweet"
__copyright__ = "Copyright 2015, Cohrint"
__credits__ = ["Nick Sweet", "Nisar Ahmed"]
__license__ = "GPL"
__version__ = "1.0.0"
__maintainer__ = "Nick Sweet"
__email__ = "nick.sweet@colorado.edu"
__status__ = "Development"

import logging
import numpy as np
import scipy as sp
import math

from cops_and_robots.fusion.gaussian_mixture import (GaussianMixture,
                                                     fleming_prior,
                                                     uniform_prior,
                                                     )
from cops_and_robots.fusion.variational_bayes import VariationalBayes
from cops_and_robots.fusion.softmax import (geometric_model,
                                            neighbourhood_model,
                                            product_model, 
                                            )


class GaussSumFilter(object):
    """docstring for GaussSumFilter

    """

    fusion_methods = ['recursive', 'full batch', 'windowed batch', 'grid']
    synthesis_techniques = ['product','geometric', 'neighbourhood']


    def __init__(self, target_name, feasible_layer=None, 
                 motion_model='stationary',
                 v_params=[0, 0.1], 
                 state_spec='x y x_dot y_dot',
<<<<<<< HEAD
                 fusion_method='recursive',
                 synthesis_technique='geometric',
                 window=1,
                 rosbag_process=None,
=======
                 fusion_method='windowed batch',
                 synthesis_technique='neighbourhood',
                 window=1,
>>>>>>> 21d508b8
                 ):
        self.target_name = target_name
        self.relevant_targets = ['nothing', 'a robot', self.target_name]
        self.feasible_layer = feasible_layer  # <>TODO: Do something with this
        self.motion_model = motion_model
        self.finished = False
        self.recieved_human_update = False
        self.fusion_method = fusion_method
        self.synthesis_technique = synthesis_technique
        self.window = window
        self.measurements = []

        self.probability = fleming_prior()
        self.original_prior = fleming_prior()

        # Set up the VB fusion parameters
        self.vb = VariationalBayes()

        self.recently_fused_update = False
        self.rosbag_process = rosbag_process
        self.human_measurement_count = 0
        self.frame = 0

    def update(self, camera, human_sensor=None, save_file=None):
        if self.finished:
            return

        try:
            self.rosbag_process.stdin.flush()
            self.rosbag_process.stdout.flush()
        except AttributeError:
            logging.debug('Not playing rosbag')

        self.update_mixand_motion()
        self._camera_update(camera)
        self._human_update(human_sensor)
<<<<<<< HEAD
        if save_file is not None:
            if self.recently_fused_update:
                self.save_probability(save_file)
                self.recently_fused_update = False
            self.save_MAP(save_file)

    def save_probability(self, save_file):
        if self.fusion_method == 'windowed batch':
            save_file = save_file + 'windowed_batch_' + str(self.window)
        else:
            save_file = save_file + self.fusion_method.replace(' ', '_')
        filename = save_file + '_' + self.target_name  +'_posterior_' + str(self.human_measurement_count)
        np.save(filename, self.probability)

    def save_MAP(self, save_file):
        self.frame += 1
        bounds = self.feasible_layer.bounds
        try:
            MAP_point, MAP_prob = self.probability.max_point_by_grid(bounds)
        except AttributeError:
            pt = np.unravel_index(self.probability.argmax(), self.X.shape)
            MAP_point = (self.X[pt[0],0],
                         self.Y[0,pt[1]]
                         )
        MAP_point = np.array(MAP_point)


        if self.fusion_method == 'windowed batch':
            save_file = save_file + 'windowed_batch_' + str(self.window)
        else:
            save_file = save_file + self.fusion_method.replace(' ', '_')
        filename = save_file + '_' + self.target_name  +'_MAP_' + str(self.frame)
        np.save(filename, MAP_point)
=======
        # self.truncate_gaussians()
>>>>>>> 21d508b8

    def _camera_update(self, camera):
        if self.fusion_method == 'grid':
            self._camera_grid_update(camera)
            return

        mu, sigma, beta = self.vb.update(measurement='No Detection',
                                         likelihood=camera.detection_model,
                                         prior=self.probability,
                                         use_LWIS=True,
                                         poly=camera.detection_model.poly
                                         )
        gm = GaussianMixture(beta, mu, sigma)
        gm.camera_viewcone = camera.detection_model.poly  # for plotting
        self.probability = gm
        # print 'means \n'
        # print self.probability.means
        # print 'covariance \n'
        # print self.probability.covariances

    def _camera_grid_update(self, camera):
        if not hasattr(self, 'pos'):
            self._set_up_grid()

        if type(self.probability) is GaussianMixture:
            self.probability = self.probability.pdf(self.pos)

        prior_prob = self.probability
        measurement = 'No Detection'
        likelihood_prob = camera.detection_model.probability(state=self.pos,
                                                             class_=measurement
                                                             )

        posterior = likelihood_prob * prior_prob
        posterior /= posterior.sum()

        self.recently_fused_update = True

        self.probability = posterior

    def _human_update(self, human_sensor):
        hs = human_sensor
        self.recieved_human_update = False
        if human_sensor.new_update:

            self.human_measurement_count += 1

            measurement = hs.get_measurement()

            # Break if the target doesn't apply to this filter
            if measurement is False:
                logging.debug('No measurement to parse.')
                return 

            if measurement['target'] not in self.relevant_targets:
                logging.debug('Target {} is not in {} Looking for {}.'
                    .format(measurement['target'], hs.utterance, self.target_name))
                return

            if self.rosbag_process is not None:
                logging.info('Stopped rosbag to do fusion...')
                self.rosbag_process.stdin.write(' ')  # stop 
                self.rosbag_process.stdin.flush()
                import time
                time.sleep(0.5)

            logging.info(self.fusion_method)
            if self.fusion_method == 'recursive':
                self.recursive_fusion(measurement, human_sensor)
            elif self.fusion_method == 'full batch' \
                or self.fusion_method == 'windowed batch':
                self.batch_fusion(measurement, human_sensor)
            elif self.fusion_method == 'grid':
                self.grid_fusion(measurement, human_sensor)

            if self.rosbag_process is not None:
                self.rosbag_process.stdin.write(' ')  # start rosbag
                self.rosbag_process.stdin.flush()
                logging.info('Restarted rosbag!')

    def recursive_fusion(self, measurement, human_sensor):
        """Performs fusion once per pass."""
        
        measurement_label = measurement['relation']
        relation_class = measurement['relation class']
        grounding = measurement['grounding']
        likelihood = grounding.relations.binary_models[relation_class]

        self.gm_fusion(likelihood, measurement_label, human_sensor)

        self.recently_fused_update = True

    def batch_fusion(self, measurement, human_sensor):
        self.measurements.append(measurement)

        if len(self.measurements) >= self.window:
            
            # Create combined measurement labels
            measurement_labels = []
            for measurement in self.measurements:
                measurement_labels.append(measurement['relation'])
            measurement_label = " + ".join(measurement_labels)

            # Create combined softmax model
            models = []
            for measurement in self.measurements:
                grounding = measurement['grounding']
                relation_class = measurement['relation class']
                model = grounding.relations.binary_models[relation_class]
                models.append(model)

            # Synthesize the likelihood
            if self.synthesis_technique == 'product':
                likelihood = product_model(models)
            elif self.synthesis_technique == 'neighbourhood':
                likelihood = neighbourhood_model(models, measurement_labels)
            elif self.synthesis_technique == 'geometric':
                likelihood = geometric_model(models, measurement_labels)

            # Perform fusion
            self.gm_fusion(likelihood, measurement_label, human_sensor)

            # Discard measurements for windowed, increase window size for full
            if self.fusion_method == 'windowed batch':
                self.measurements = []
            elif self.fusion_method == 'full batch':
                self.window += self.window

    def grid_fusion(self, measurement, human_sensor):
        if not hasattr(self, 'pos'):
            self._set_up_grid()

        if type(self.probability) is GaussianMixture:
            self.probability = self.probability.pdf(self.pos)

        prior_prob = self.probability

        measurement_label = measurement['relation']
        relation_class = measurement['relation class']
        grounding = measurement['grounding']
        likelihood = grounding.relations.binary_models[relation_class]
        likelihood_prob = likelihood.probability(class_=measurement_label, 
                                                 state=self.pos)

        posterior = likelihood_prob * prior_prob
        posterior /= posterior.sum()

        self.recently_fused_update = True

        self.probability = posterior


    def _set_up_grid(self, grid_size=0.1):
        bounds = self.feasible_layer.bounds
        self.X, self.Y = np.mgrid[bounds[0]:bounds[2]:grid_size,
                                  bounds[1]:bounds[3]:grid_size]
        self.pos = np.empty(self.X.shape + (2,))
        self.pos = np.dstack((self.X, self.Y))
        self.pos = np.reshape(self.pos, (self.X.size, 2))


    def gm_fusion(self, likelihood, measurement_label, human_sensor):
        
        if self.fusion_method == 'full batch':
            prior = self.original_prior
        else:
            prior = self.probability

        if type(likelihood) is list:
            mixtures = []
            raw_weights = []
            for u, mixand_weight in enumerate(prior.weights):

                prior_mixand = GaussianMixture(1, prior.means[u], prior.covariances[u])
                
                for i, geometric_sm in enumerate(likelihood):

                    mu, sigma, beta = self.vb.update(measurement=measurement_label,
                                                likelihood=geometric_sm,
                                                prior=prior_mixand,
                                                get_raw_beta=True,
                                                )
                    new_mixture = GaussianMixture(beta, mu, sigma)

                    # Weight the posterior by the human's false alarm rate
                    alpha = human_sensor.false_alarm_prob / 2
                    new_mixture = prior_mixand.combine_gms([new_mixture], alpha)

                    mixtures.append(new_mixture)
                    raw_weights.append(beta * mixand_weight)

            # Renormalize raw weights
            raw_weights = np.array(raw_weights).reshape(-1)
            raw_weights /= raw_weights.sum()

            try:
                posterior = mixtures[0].combine_gms(mixtures[1:], raw_weights=raw_weights)
            except IndexError:
                logging.error('ERROR! Cannot combine GMs.')
                posterior = prior

        else:
            mu, sigma, beta = self.vb.update(measurement=measurement_label,
                                             likelihood=likelihood,
                                             prior=prior,
                                             use_LWIS=False,
                                             )

            # Weight the posterior by the human's false alarm rate
            gm = GaussianMixture(beta, mu, sigma)
            alpha = human_sensor.false_alarm_prob / 2
            posterior = prior.combine_gms(gm, alpha)

        self.recently_fused_update = True

        if posterior is not None:
            self.probability = posterior
            self.recieved_human_update = True

    def robber_detected(self, robber_pose):
        """Update the particle filter for a detected robber.
        """

        # <>TODO: Figure out better strategy when robber detected

        # Find closest particle to target
        # robber_pt = robber_pose[0:2]
        # dist = [math.sqrt((pt[0] - robber_pt[0]) ** 2
        #                   + (pt[1] - robber_pt[1]) ** 2)
        #         for pt in self.particles[:, 1:3]]
        # index = dist.index(min(dist))

        # Set all other particles to 0 probability
        # self.particles[:, 2] = 0
        # self.particles[index] = 1

        self.probability = GaussianMixture(1, robber_pose[0:2], 0.01 * np.eye(2))
        self.finished = True
        self.recieved_human_update = False

    def update_mixand_motion(self):
        dt = 0.1
        F = np.array([[1, 0, dt, 0],
                      [0, 1, 0, dt],
                      [0, 0, 1, 0],
                      [0, 0, 0, 1]])

        Gamma = np.array([[0.5*dt**2, 0],
                          [0, 0.5*dt**2],
                          [dt, 0],
                          [0, dt]])
        Q = np.array([[.05, 0],
                      [0, .05]])

        weights = self.probability.weights
        means = self.probability.means
        # means = F*means
        covariances = self.probability.covariances
        for i, covariance in enumerate(covariances):
            covariances[i] = np.dot(np.dot(F, covariance), np.transpose(F)) + \
                np.dot(np.dot(Gamma, Q), np.transpose(Gamma))

        self.probability = GaussianMixture(weights=weights, means=means, covariances=covariances)




    def truncate_gaussians(self):
        # To start, just use map bounds
        bounds = self.feasible_layer.bounds
        logging.debug('Constraints: {}'.format(bounds))

        weights = self.probability.weights
        means = self.probability.means
        covariances = self.probability.covariances

        # V = np.array([[bounds[0],bounds[2]],[bounds[1],bounds[3]]])
        # Bcon, upper_bound = vert2con(V.T)

        Bcon = np.array([[1/bounds[0], 0, 0, 0],
                         [1/bounds[2], 0, 0, 0],
                         [0, 1/bounds[1], 0, 0],
                         [0, 1/bounds[3], 0, 0],
                         # [0, 0, 1, 1],
                         # [0, 0, -1, -1,],
                         ])
        upper_bound = np.array([[1],
                                [1],
                                [1],
                                [1],
                                # [1],
                                # [1],
                                ])
        lower_bound = -np.inf*np.ones((4, 1))

        new_means = []
        new_covariances = []
        for i, mean in enumerate(means):
            covariance = covariances[i]
            new_mean, new_covariance, wt = self.iterative_gaussian_trunc_update(mean,
                                              covariance, Bcon, lower_bound, upper_bound)
            new_means.append(new_mean)
            new_covariances.append(new_covariance)

        self.probability = GaussianMixture(weights=weights, means=new_means,
                                           covariances=new_covariances)


    def vert2con(V):
        # will assume convhull
        pass


    def iterative_gaussian_trunc_update(self, mean, covariance, Bcon,
                                        lower_bound, upper_bound,
                                        dosort=False, dosplit=False):
        if dosplit:
            pass

        if dosort:
            pass
            # probreductionmeasure = np.zeros(upperbound.shape)
            # for ii in range(Bcon):
            #     probreductionmeasure[ii] = (upperbound[ii]-Bcon[ii]*mean) / \
            #     np.sqrt(Bcon[ii] .dot covariance .dot Bcon[ii].T)
        else:
            Bmat = Bcon
            ubound = upper_bound
            lbound = lower_bound

        # Initialize mean and covariance matrix to be updated
        muTilde = mean
        SigmaTilde = covariance
        # print SigmaTilde

        # do iterative constraint updates
        for ii in range(Bmat.shape[0]):
            phi_ii = Bmat[ii].T

            # Eigenvalue decomp
            Tii, Wii = np.linalg.eig(SigmaTilde)
            # Take real parts
            Tii = np.real(Tii)
            Wii = np.real(Wii)
            # Make a diagonal matrix
            Tii = np.diag(Tii)
            
            # print 'eigenvector', Wii
            # print np.sqrt(Wii)
            # print 'Eigenvalues', Tii.T
            # print phi_ii

            # Find orthonogonal Sii via Gram-Schmidt
            P = np.sqrt(Wii) .dot (Tii.T) .dot (phi_ii)
            P = np.expand_dims(P, axis=0)

            # print 'P', P

            tau_ii = np.sqrt(phi_ii.T .dot (SigmaTilde) .dot (phi_ii))
            Qtilde, Rtilde = np.linalg.qr(P)

            # print 'R', Rtilde
            # print tau_ii
            # print Qtilde
            # Sii = (Rtilde[0][0] / tau_ii) * (Qtilde.T)

            # Compute transformed lower and upper 1D constraint bounds
            # print 'mu', muTilde
            # print 'phi', phi_ii
            # print phi_ii.T .dot (muTilde)
            # print lbound[ii]
            cii = (lbound[ii] - phi_ii.T .dot (muTilde)) / tau_ii
            dii = (ubound[ii] - phi_ii.T .dot (muTilde)) / tau_ii

            print 'cii', cii
            print 'dii', dii

            # compute renormalization stats
            alphaiiden = np.maximum(sp.special.erf(dii/np.sqrt(2)) - sp.special.erf(cii/np.sqrt(2)), np.finfo(float).eps)
            alphaii = np.sqrt(2/np.pi) / alphaiiden
            muii = alphaii * np.exp(-0.5 * cii ** 2) - np.exp(-0.5 * dii ** 2)

            # check for -/+ inf bounds to avoid nans
            if np.isinf(cii).all() and not np.isinf(dii).all():
                sig2ii = alphaii * ( -np.exp(-0.5*dii ** 2) * (dii-2*muii) ) + muii ** 2 + 1
            elif np.isinf(dii).all() and not np.isinf(cii).all():
                sig2ii = alphaii * ( np.exp(-0.5*cii ** 2) * (cii-2*muii) ) + muii ** 2 + 1
            elif np.isinf(dii).all() and np.isinf(cii).all():
                sig2ii = muii ** 2 + 1
            else:
                sig2ii = alphaii * ( np.exp(-0.5*cii ** 2)*(cii-2*muii) - \
                    np.exp(-0.5*dii ** 2)*(dii-2*muii) ) + muii ** 2 + 1

            if sig2ii <= 0:
                logging.error('Something''s wrong: sig2ii <=0!') 

            # get mean and covariance of transformed state estimate:
            ztilde_ii = np.concatenate((np.expand_dims(muii, axis=0), np.zeros((muTilde.shape[0]-1, 1))), axis=0)
            Ctilde_ii = np.diag(np.concatenate((np.expand_dims(sig2ii, axis=0), np.ones((muTilde.shape[0]-1,1)))));

            # recover updated estimate in original state space for next/final pass
            muTilde = Tii * np.sqrt(Wii) * Sii.T * ztilde_ii + muTilde
            SigmaTilde = Tii * np.sqrt(Wii)*Sii.T * Ctilde_ii * Sii * np.sqrt(Wii) * Tii.T
            print Tii
            print Wii
            print 'Sii', Sii.T
            print Ctilde_ii

            # ensure symmetry:
            SigmaTilde = 0.5 * (SigmaTilde + SigmaTilde.T)
            print SigmaTilde

        muOut = muTilde
        SigmaOut = SigmaTilde
        # compute updated likelihood
        # pass
        wtOut = 1

        return muOut, SigmaOut, wtOut #lkOut<|MERGE_RESOLUTION|>--- conflicted
+++ resolved
@@ -40,16 +40,10 @@
                  motion_model='stationary',
                  v_params=[0, 0.1], 
                  state_spec='x y x_dot y_dot',
-<<<<<<< HEAD
                  fusion_method='recursive',
                  synthesis_technique='geometric',
                  window=1,
                  rosbag_process=None,
-=======
-                 fusion_method='windowed batch',
-                 synthesis_technique='neighbourhood',
-                 window=1,
->>>>>>> 21d508b8
                  ):
         self.target_name = target_name
         self.relevant_targets = ['nothing', 'a robot', self.target_name]
@@ -86,7 +80,8 @@
         self.update_mixand_motion()
         self._camera_update(camera)
         self._human_update(human_sensor)
-<<<<<<< HEAD
+        # self.truncate_gaussians()
+
         if save_file is not None:
             if self.recently_fused_update:
                 self.save_probability(save_file)
@@ -120,9 +115,6 @@
             save_file = save_file + self.fusion_method.replace(' ', '_')
         filename = save_file + '_' + self.target_name  +'_MAP_' + str(self.frame)
         np.save(filename, MAP_point)
-=======
-        # self.truncate_gaussians()
->>>>>>> 21d508b8
 
     def _camera_update(self, camera):
         if self.fusion_method == 'grid':
@@ -541,4 +533,4 @@
         # pass
         wtOut = 1
 
-        return muOut, SigmaOut, wtOut #lkOut+        return muOut, SigmaOut, wtOut #lkOut
